--- conflicted
+++ resolved
@@ -48,7 +48,6 @@
             )
 
 
-
     @classmethod
     def get_supported_extensions(cls) -> List[str]:
         """Gets a list of file extensions supported by this loader."""
@@ -61,7 +60,6 @@
         This is a convenience wrapper around the async `aload` method.
         """
         try:
-<<<<<<< HEAD
             loop = asyncio.get_running_loop()
             import concurrent.futures
             with concurrent.futures.ThreadPoolExecutor() as executor:
@@ -76,102 +74,6 @@
         """
         pdf_paths = self._resolve_sources(source)
         if not pdf_paths:
-=======
-            file_path = os.path.abspath(source)
-            if not os.path.isfile(file_path):
-                raise FileNotFoundError(f"Source path '{source}' is not a valid file.")
-
-            stats = os.stat(file_path)
-            base_metadata: Dict[str, Any] = {
-                "source": source, "file_name": os.path.basename(file_path),
-                "file_path": file_path, "file_size": stats.st_size,
-                "creation_time": datetime.fromtimestamp(stats.st_ctime).isoformat(),
-                "last_modified_time": datetime.fromtimestamp(stats.st_mtime).isoformat(),
-            }
-
-            with open(file_path, "rb") as f:
-                reader = pypdf.PdfReader(f)
-                # Loading PDF
-                
-                doc_info = reader.metadata
-                if doc_info:
-                    # Document metadata found
-                    for key, value in doc_info.items():
-                        clean_key = key[1:].lower() if key.startswith('/') else key.lower()
-                        base_metadata[clean_key] = value
-                        # Metadata processed
-                else:
-                    # No document metadata found
-                    pass
-
-                documents: List[Document] = []
-                all_page_texts: List[str] = []
-
-                for i, page in enumerate(reader.pages):
-                    page_number = i + 1
-                    page_metadata = base_metadata.copy()
-                    page_metadata["page_number"] = page_number
-                    
-                    # Processing page
-                    text = page.extract_text()
-                    # Text extracted
-                    extraction_method = "direct"
-
-                    should_use_ocr = (
-                        self.config.use_ocr and 
-                        (self.config.force_ocr or not text or len(text.strip()) < self.config.ocr_text_threshold)
-                    )
-                    
-                    # OCR check
-                    if should_use_ocr:
-                        try:
-                            page_images = convert_from_path(
-                                file_path, 
-                                first_page=page_number, 
-                                last_page=page_number,
-                                dpi=self.config.ocr_dpi
-                            )
-                            
-                            if page_images:
-                                page_image = page_images[0]
-                                ocr_text = pytesseract.image_to_string(
-                                    page_image, 
-                                    lang=self.config.ocr_language
-                                )
-                                
-                                if ocr_text.strip():
-                                    text = ocr_text
-                                    extraction_method = "ocr"
-                                    # OCR successful
-                                    
-                        except Exception as ocr_error:
-                            pass  # OCR failed
-                    
-                    page_metadata["extraction_method"] = extraction_method
-                    # Extraction method set
-                    
-                    cleaned_text = self._clean_text(text)
-                    # Text cleaned
-
-                    if self.config.load_strategy == "one_document_per_page":
-                        documents.append(Document(content=cleaned_text, metadata=page_metadata))
-                    else:
-                        all_page_texts.append(cleaned_text)
-
-                if self.config.load_strategy == "one_document_for_the_whole_file":
-                    full_content = "\n\n".join(all_page_texts)
-                    documents.append(Document(content=full_content, metadata=base_metadata))
-                    # Created single document
-                else:
-                    # Created separate page documents
-                    pass
-                
-                # Documents created
-                return documents
-
-        except FileNotFoundError as e:
-            pass  # File not found
->>>>>>> 32ee8c15
             return []
 
         tasks = [self._process_single_pdf(path) for path in pdf_paths]
@@ -258,7 +160,6 @@
 
             raise e
         except Exception as e:
-<<<<<<< HEAD
             return self._handle_loading_error(str(path), e)
 
 
@@ -271,10 +172,6 @@
 
         if self.config.extraction_mode in ("text_only", "hybrid"):
             text = await asyncio.to_thread(page.extract_text) or ""
-=======
-            pass  # Error loading PDF
-            return []
->>>>>>> 32ee8c15
 
         if self.config.extraction_mode in ("ocr_only", "hybrid"):
             ocr_text = await self._perform_ocr(page)
