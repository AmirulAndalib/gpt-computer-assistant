try:
    from .agent.chat_history import *
    from .agent.assistant import *
    from .llm import *
    from .agent.agent import *
    from .agent.background import *
    from .utils.db import *
    from .gui.signal import *
    from .gui.button import *
    from .utils.db import load_api_key
except ImportError:
    # This is for running the script directly
    # in order to test the GUI without rebuilding the package
    from agent.chat_history import *
    from agent.assistant import *
    from llm import *
    from agent.agent import *
    from agent.background import *
    from utils.db import *
    from gui.signal import *
    from gui.button import *

<<<<<<< HEAD
from .utils.db import *
from .utils.telemetry import my_tracer
=======
>>>>>>> 6c3212ac

import hashlib
import sys
import threading
import base64
import time
import random
import numpy as np
import sounddevice as sd
import soundfile as sf
from .utils.db import load_api_key, load_model_settings, screenshot_icon_path, microphone_icon_path, audio_icon_path

from pygame import mixer
import math
from PyQt5.QtWidgets import QApplication, QMainWindow, QVBoxLayout, QWidget
from PyQt5.QtGui import QMouseEvent, QPainter, QPen, QBrush, QIcon, QPixmap
from PyQt5.QtCore import Qt, QTimer, QRect, pyqtSignal, QObject
from PyQt5.QtGui import QKeySequence
from PyQt5.QtWidgets import QShortcut
import os
import scipy.io.wavfile as wavfile

from PyQt5.QtWidgets import QApplication, QMainWindow, QVBoxLayout, QWidget, QPushButton, QLabel, QHBoxLayout
from PyQt5.QtCore import Qt, QPoint

from PyQt5.QtWidgets import QDialog, QVBoxLayout, QLabel, QLineEdit, QPushButton
from PyQt5 import QtWidgets, QtGui
from PyQt5.QtGui import QIcon


from .gui.settings import settings_popup
from .gui.llmsettings import llmsettings_popup


print("Imported all libraries")



from PyQt5 import QtCore





try:
    import ctypes
    myappid = 'onuratakan.gpt_computer_assistant.gui.1'
    ctypes.windll.shell32.SetCurrentProcessExplicitAppUserModelID(myappid)
except:
    pass

the_input_box = None


the_main_window = None


user_id = load_user_id()


class MainWindow(QMainWindow):
    def __init__(self):
        super().__init__()
        self.setWindowFlags(Qt.WindowStaysOnTopHint)
        
        self.state = 'idle'
        self.pulse_timer = None
        
        self.button_handler = ButtonHandler(self)
        self.initUI()
        self.old_position = self.pos()

        if load_model_settings() == "gpt-4o":
            self.should_paint = True  # Flag to control painting
        else:
            self.should_paint = False


        global the_main_window
        the_main_window = self

    def initUI(self):
        self.setWindowTitle('GPT')
        self.setGeometry(100, 100, 200, 200)
        self.setFixedSize(self.width(), self.height())
        

        app_icon = QtGui.QIcon()
        app_icon.addFile(icon_16_path, QtCore.QSize(16,16))
        app_icon.addFile(icon_24_path, QtCore.QSize(24,24))
        app_icon.addFile(icon_32_path, QtCore.QSize(32,32))
        app_icon.addFile(icon_48_path, QtCore.QSize(48,48))
        app_icon.addFile(icon_256_path, QtCore.QSize(256,256))
        self.setWindowIcon(app_icon)

        central_widget = QWidget(self)
        self.setCentralWidget(central_widget)
        layout = QVBoxLayout(central_widget)

        # Custom title bar
        self.title_bar = QWidget(self)
        self.title_bar.setFixedHeight(20)  # Set a fixed height for the title bar
        self.title_bar_layout = QHBoxLayout(self.title_bar)
        self.title_bar_layout.setContentsMargins(0, 0, 0, 0)
        self.title_bar_layout.setSpacing(0)




        layout.addWidget(self.title_bar)

        # Add other UI elements below the title bar
        self.other_widget = QWidget(self)
        layout.addWidget(self.other_widget)

        self.layout = layout

        self.setLayout(layout)

        # Add keyboard shortcuts
        self.shortcut_screenshot = QShortcut(QKeySequence("Ctrl+1"), self)
        self.shortcut_screenshot.activated.connect(lambda: self.button_handler.just_screenshot())        
        self.shortcut_screenshot = QShortcut(QKeySequence("Ctrl+2"), self)
        self.shortcut_screenshot.activated.connect(lambda: self.button_handler.toggle_recording(take_system_audio=True))

        self.shortcut_no_screenshot = QShortcut(QKeySequence("Ctrl+e"), self)
        self.shortcut_no_screenshot.activated.connect(lambda: self.button_handler.toggle_recording(take_system_audio=True))

        self.shortcut_no_screenshot = QShortcut(QKeySequence("Ctrl+3"), self)
        self.shortcut_no_screenshot.activated.connect(lambda: self.button_handler.toggle_recording(no_screenshot=True))



        # I want to create an input box to bottom left and a send button to bottom right

        input_box = QLineEdit(self)

        if load_api_key() == "CHANGE_ME":
            input_box.setPlaceholderText("Save your API Key, go to settings")
        else:
            input_box.setPlaceholderText("Type here")
        input_box.setGeometry(30, self.height() - 60, 200, 30)
        global the_input_box
        the_input_box = input_box


        def input_box_send():
            if input_box.text() != "":
                self.button_handler.input_text(input_box.text())
                
                

        def input_box_send_screenshot():
            if input_box.text() != "":
                self.button_handler.input_text_screenshot(input_box.text())
                
                


        self.layout.addWidget(input_box)

        # Create a horizontal layout
        button_layout = QHBoxLayout()

        # Create the send button
        send_button = QPushButton("Send", self)
        send_button.clicked.connect(input_box_send)

        # Create the screenshot button
        self.screenshot_button = QPushButton("+Screenshot", self)
        self.screenshot_button.clicked.connect(input_box_send_screenshot)

        # Add the buttons to the horizontal layout
        button_layout.addWidget(send_button)
        button_layout.addWidget(self.screenshot_button)





        self.shortcut_enter = QShortcut(QKeySequence("Ctrl+Return"), self)
        self.shortcut_enter.activated.connect(input_box_send_screenshot)
        self.shortcut_enter = QShortcut(QKeySequence("Return"), self)
        self.shortcut_enter.activated.connect(input_box_send)




        self.layout.addLayout(button_layout)


        button_layout_ = QHBoxLayout()

        settingsButton = QPushButton('Chat Settings', self)
        settingsButton.clicked.connect(settings_popup)
        
        llmsettingsButton = QPushButton('LLM Settings', self)
        llmsettingsButton.clicked.connect(llmsettings_popup)        

        button_layout_.addWidget(settingsButton)
        button_layout_.addWidget(llmsettingsButton)
        self.layout.addLayout(button_layout_)



        self.show()

    def mouseMoveEvent(self, event: QMouseEvent):
        with my_tracer.start_span("mouse_move_event") as span:
            span.set_attribute("user_id", user_id)

            delta = QPoint(event.globalPos() - self.old_position)
            if event.buttons() == Qt.LeftButton and self.title_bar.underMouse():
                self.move(self.x() + delta.x(), self.y() + delta.y())
                self.old_position = event.globalPos()

    def paintEvent(self, event):
        if not self.should_paint:
            return  # Skip the drawing if should_paint is False

        painter = QPainter(self)
        painter.setRenderHint(QPainter.Antialiasing)
        painter.setPen(QPen(Qt.black, 8, Qt.SolidLine))
        painter.setBrush(QBrush(Qt.black, Qt.SolidPattern))

        center_x = 100
        center_y = 50

        if self.state == 'talking':
            # Draw a pulsating circle with smooth easing animation
            radius_variation = 5 * (1 + math.sin(self.pulse_frame * math.pi / 100))
            radius = 70 + radius_variation
            painter.drawEllipse(int(center_x - radius / 2), int(center_y - radius / 2), int(radius), int(radius))
        elif self.state == 'thinking':
            # more slow pulsating circle with smooth easing animation
            radius_variation = 5 * (1 + math.sin(self.pulse_frame * math.pi / 100))
            radius = 70 + radius_variation
            painter.drawEllipse(int(center_x - radius / 2), int(center_y - radius / 2), int(radius), int(radius))

        else:
            radius = 70
            painter.drawEllipse(int(center_x - radius / 2), int(center_y - radius / 2), int(radius), int(radius))
        
        self.circle_rect = QRect(int(center_x - radius / 2), int(center_y - radius / 2), int(radius), int(radius))

        


        small_center_x = 170
        small_center_y = 25
        small_radius = 30
        painter.drawEllipse(int(small_center_x - small_radius / 2), int(small_center_y - small_radius / 2), int(small_radius), int(small_radius))
        
        self.small_circle_rect = QRect(int(small_center_x - small_radius / 2), int(small_center_y - small_radius / 2), int(small_radius), int(small_radius))

        # Draw the icon inside the circle
        icon_size = small_radius * 2 // 3  # Adjust the icon size relative to the circle
        icon_rect = QRect(small_center_x - icon_size // 2, small_center_y - icon_size // 2, icon_size, icon_size)
        self.small_circle_recticon = QIcon(microphone_icon_path)
        self.small_circle_recticon.paint(painter, icon_rect)


        
        small_center_x = 30 
        small_center_y = 65
        small_radius = 30
        painter.drawEllipse(int(small_center_x - small_radius / 2), int(small_center_y - small_radius / 2), int(small_radius), int(small_radius))

        self.small_circle_left = QRect(int(small_center_x - small_radius / 2), int(small_center_y - small_radius / 2), int(small_radius), int(small_radius))

        # Draw the icon inside the circle
        icon_size = small_radius * 2 // 3  # Adjust the icon size relative to the circle
        icon_rect = QRect(small_center_x - icon_size // 2, small_center_y - icon_size // 2, icon_size, icon_size)
        self.small_circle_lefticon = QIcon(audio_icon_path)
        self.small_circle_lefticon.paint(painter, icon_rect)


        
        small_center_x = 30
        small_center_y = 25
        small_radius = 30
        painter.drawEllipse(int(small_center_x - small_radius / 2), int(small_center_y - small_radius / 2), int(small_radius), int(small_radius))

        self.small_circle_left_top = QRect(int(small_center_x - small_radius / 2), int(small_center_y - small_radius / 2), int(small_radius), int(small_radius))

        # Draw the icon inside the circle
        icon_size = small_radius * 2 // 3  # Adjust the icon size relative to the circle
        icon_rect = QRect(small_center_x - icon_size // 2, small_center_y - icon_size // 2, icon_size, icon_size)
        self.small_circle_left_topticon = QIcon(screenshot_icon_path)
        self.small_circle_left_topticon.paint(painter, icon_rect)



    def remove_painting(self):
        self.should_paint = False  # Set the flag to False
        self.update()  # Request a repaint, which will now skip drawing

    def activate_painting(self):
        self.should_paint = True
        self.update()


    def remove_screenshot_button(self):
        self.screenshot_button.hide()
    def add_screenshot_button(self):
        self.screenshot_button.show()


    def update_state(self, new_state):
        self.state = new_state
        print(f"State updated: {new_state}")
        if new_state == 'talking':
            self.pulse_frame = 0
            if self.pulse_timer:
                self.pulse_timer.stop()
                self.pulse_timer = None
            self.pulse_timer = QTimer(self)
            self.pulse_timer.timeout.connect(self.pulse_circle)
            self.pulse_timer.start(5)
        elif new_state == 'thinking':
            the_input_box.setText("Thinking...")
            self.pulse_frame = 0
            if self.pulse_timer:
                self.pulse_timer.stop()
                self.pulse_timer = None
            self.pulse_timer = QTimer(self)
            self.pulse_timer.timeout.connect(self.pulse_circle)
            self.pulse_timer.start(20)
        elif self.pulse_timer:
            self.pulse_timer.stop()
            self.pulse_timer = None
        self.update()  # Trigger a repaint

    def pulse_circle(self):
        self.pulse_frame += 1
        if self.pulse_frame >= 100:
            self.pulse_frame = 0
        self.update()

    def mousePressEvent(self, event: QMouseEvent):
        with my_tracer.start_span("mouse_press_event") as span:
            span.set_attribute("user_id", user_id)
            if self.state == 'idle' or self.state == 'talking':
                if self.circle_rect.contains(event.pos()):
                    self.button_handler.toggle_recording(dont_save_image=True)
                elif self.small_circle_rect.contains(event.pos()):
                    self.button_handler.toggle_recording(no_screenshot=True)
                elif self.small_circle_left.contains(event.pos()):
                    self.button_handler.toggle_recording(take_system_audio=True)
                elif self.small_circle_left_top.contains(event.pos()):
                    self.button_handler.just_screenshot()



            













<|MERGE_RESOLUTION|>--- conflicted
+++ resolved
@@ -7,7 +7,8 @@
     from .utils.db import *
     from .gui.signal import *
     from .gui.button import *
-    from .utils.db import load_api_key
+    from .utils.db import *
+    from .utils.telemetry import my_tracer
 except ImportError:
     # This is for running the script directly
     # in order to test the GUI without rebuilding the package
@@ -17,14 +18,10 @@
     from agent.agent import *
     from agent.background import *
     from utils.db import *
+    from utils.telemetry import my_tracer
     from gui.signal import *
     from gui.button import *
 
-<<<<<<< HEAD
-from .utils.db import *
-from .utils.telemetry import my_tracer
-=======
->>>>>>> 6c3212ac
 
 import hashlib
 import sys
